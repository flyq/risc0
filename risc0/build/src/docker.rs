// Copyright 2024 RISC Zero, Inc.
//
// Licensed under the Apache License, Version 2.0 (the "License");
// you may not use this file except in compliance with the License.
// You may obtain a copy of the License at
//
//     http://www.apache.org/licenses/LICENSE-2.0
//
// Unless required by applicable law or agreed to in writing, software
// distributed under the License is distributed on an "AS IS" BASIS,
// WITHOUT WARRANTIES OR CONDITIONS OF ANY KIND, either express or implied.
// See the License for the specific language governing permissions and
// limitations under the License.

use std::{fs, path::Path, process::Command};

use anyhow::{bail, Context, Result};
use cargo_metadata::MetadataCommand;
use docker_generate::DockerFile;
use risc0_binfmt::{MemoryImage, Program};
use risc0_zkvm_platform::{
    memory::{GUEST_MAX_MEM, TEXT_START},
    PAGE_SIZE,
};
use tempfile::tempdir;

const DOCKER_IGNORE: &str = r#"
**/Dockerfile
**/.git
**/node_modules
**/target
**/tmp
"#;

const TARGET_DIR: &str = "target/riscv-guest/riscv32im-risc0-zkvm-elf/docker";

/// Build the package in the manifest path using a docker environment.
pub fn docker_build(manifest_path: &Path, src_dir: &Path, features: &[String]) -> Result<()> {
    let manifest_path = manifest_path
        .canonicalize()
        .context(format!("manifest_path: {manifest_path:?}"))?;
    let src_dir = src_dir.canonicalize().context("src_dir")?;
    eprintln!("Docker context: {src_dir:?}");

    let meta = MetadataCommand::new()
        .manifest_path(&manifest_path)
        .exec()
        .context("Manifest not found")?;
    let root_pkg = meta.root_package().context("failed to parse Cargo.toml")?;
    let pkg_name = &root_pkg.name;

    eprintln!("Building ELF binaries in {pkg_name} for riscv32im-risc0-zkvm-elf target...");

    if !Command::new("docker")
        .arg("--version")
        .status()
        .context("Could not find or execute docker")?
        .success()
    {
        bail!("`docker --version` failed");
    }

    if let Err(err) = check_cargo_lock(&manifest_path) {
        eprintln!("{err}");
    }

    let pkg_name = pkg_name.replace('-', "_");
    {
        let temp_dir = tempdir()?;
        let temp_path = temp_dir.path();
        let rel_manifest_path = manifest_path.strip_prefix(&src_dir)?;
        create_dockerfile(&rel_manifest_path, temp_path, pkg_name.as_str(), features)?;
        build(&src_dir, temp_path)?;
    }
    println!("ELFs ready at:");

    let target_dir = src_dir.join(TARGET_DIR);
    for target in root_pkg.targets.iter() {
        if target.is_bin() {
            let elf_path = target_dir.join(&pkg_name).join(&target.name);
            let image_id = compute_image_id(&elf_path)?;
            let rel_elf_path = Path::new(TARGET_DIR).join(&pkg_name).join(&target.name);
            println!("ImageID: {} - {:?}", image_id, rel_elf_path);
        }
    }

    Ok(())
}

/// Create the dockerfile.
///
/// Overwrites if a dockerfile already exists.
fn create_dockerfile(
    manifest_path: &Path,
    temp_dir: &Path,
    pkg_name: &str,
    features: &[String],
) -> Result<()> {
    let manifest_env = &[("CARGO_MANIFEST_PATH", manifest_path.to_str().unwrap())];
    let rustflags = format!(
        "-C passes=loweratomic -C link-arg=-Ttext=0x{TEXT_START:08X} -C link-arg=--fatal-warnings",
    );
    let rustflags_env = &[("RUSTFLAGS", rustflags.as_str())];

    let common_args = vec![
        "--locked",
        "--target",
        "riscv32im-risc0-zkvm-elf",
        "--manifest-path",
        "$CARGO_MANIFEST_PATH",
    ];

    let mut build_args = common_args.clone();
    let features_str = features.join(",");
    if !features.is_empty() {
        build_args.push("--features");
        build_args.push(&features_str);
    }

    let fetch_cmd = [&["cargo", "+risc0", "fetch"], common_args.as_slice()]
        .concat()
        .join(" ");
    let build_cmd = [
        &["cargo", "+risc0", "build", "--release"],
        build_args.as_slice(),
    ]
    .concat()
    .join(" ");

    let build = DockerFile::new()
        .from_alias("build", "risczero/risc0-guest-builder:v0.17")
        .workdir("/src")
        .copy(".", ".")
        .env(manifest_env)
        .env(rustflags_env)
        .env(&[("CARGO_TARGET_DIR", "target")])
        // Fetching separately allows docker to cache the downloads, assuming the Cargo.lock
        // doesn't change.
        .run(&fetch_cmd)
        .run(&build_cmd);

    let out_dir = format!("/{pkg_name}");
    let binary = DockerFile::new()
        .comment("export stage")
        .from_alias("export", "scratch")
        .copy_from(
            "build",
            "/src/target/riscv32im-risc0-zkvm-elf/release",
            out_dir.as_str(),
        );

    let file = DockerFile::new().dockerfile(build).dockerfile(binary);
    fs::write(temp_dir.join("Dockerfile"), file.to_string())?;
    fs::write(temp_dir.join("Dockerfile.dockerignore"), DOCKER_IGNORE)?;

    Ok(())
}

/// Build the dockerfile and ouputs the ELF.
///
/// Overwrites if an ELF with the same name already exists.
fn build(src_dir: &Path, temp_dir: &Path) -> Result<()> {
    let target_dir = src_dir.join(TARGET_DIR);
    let target_dir = target_dir.to_str().unwrap();
    if Command::new("docker")
        .arg("build")
        .arg(format!("--output={target_dir}"))
        .arg("-f")
        .arg(temp_dir.join("Dockerfile"))
        .arg(src_dir)
        .status()
        .context("docker failed to execute")?
        .success()
    {
        Ok(())
    } else {
        Err(anyhow::anyhow!("docker build failed"))
    }
}

fn check_cargo_lock(manifest_path: &Path) -> Result<()> {
    let lock_file = manifest_path
        .parent()
        .context("invalid manifest path")?
        .join("Cargo.lock");
    fs::metadata(lock_file.clone()).context(format!(
        "Cargo.lock not found in path {}",
        lock_file.display()
    ))?;
    Ok(())
}

/// Compute the image ID for a given ELF.
fn compute_image_id(elf_path: &Path) -> Result<String> {
    let elf = fs::read(elf_path)?;
    let program = Program::load_elf(&elf, GUEST_MAX_MEM as u32).context("unable to load elf")?;
    let image =
        MemoryImage::new(&program, PAGE_SIZE as u32).context("unable to create memory image")?;
    Ok(image.compute_id()?.to_string())
}

// requires Docker to be installed
#[cfg(feature = "docker")]
#[cfg(test)]
mod test {
    use std::path::Path;

    use super::{docker_build, TARGET_DIR};

    const SRC_DIR: &str = "../..";

    fn build(manifest_path: &str) {
        let src_dir = Path::new(SRC_DIR);
        let manifest_path = Path::new(manifest_path);
        self::docker_build(manifest_path, &src_dir, &[]).unwrap()
    }

    fn compare_image_id(bin_path: &str, expected: &str) {
        let src_dir = Path::new(SRC_DIR);
        let target_dir = src_dir.join(TARGET_DIR);
        let elf_path = target_dir.join(bin_path);
        let actual = super::compute_image_id(&elf_path).unwrap();
        assert_eq!(expected, actual);
    }

    // Test build reproducibility for risc0_zkvm_methods_guest.
    // If the code of the package or any of its dependencies change,
    // it may be required to recompute the expected image_ids.
    // For that, run:
    // `cargo risczero build --manifest-path risc0/zkvm/methods/guest/Cargo.toml`
    #[test]
    fn test_reproducible_methods_guest() {
        build("../../risc0/zkvm/methods/guest/Cargo.toml");
        compare_image_id(
            "risc0_zkvm_methods_guest/multi_test",
<<<<<<< HEAD
            "c754d09037fba2cb48b629413bf2fa08f76b63e1c90d908bdd6129f8c33463f9",
=======
            "0577d5559d28d3856d000fc5a7e77f5e376d9cd412729677ff0462919a1ebf8c",
>>>>>>> e0008fab
        );
        compare_image_id(
            "risc0_zkvm_methods_guest/hello_commit",
            "4fe8d43b0b9f78d17b011adeba1cb2242cd3ce758772fbe9e43429e4d91d4f10",
        );
        compare_image_id(
            "risc0_zkvm_methods_guest/slice_io",
            "6ac797046e2287c3526eb8e111a6c31c6eacbe9f37a4cdc8d2b727170de51904",
        );
    }
}<|MERGE_RESOLUTION|>--- conflicted
+++ resolved
@@ -233,11 +233,7 @@
         build("../../risc0/zkvm/methods/guest/Cargo.toml");
         compare_image_id(
             "risc0_zkvm_methods_guest/multi_test",
-<<<<<<< HEAD
-            "c754d09037fba2cb48b629413bf2fa08f76b63e1c90d908bdd6129f8c33463f9",
-=======
             "0577d5559d28d3856d000fc5a7e77f5e376d9cd412729677ff0462919a1ebf8c",
->>>>>>> e0008fab
         );
         compare_image_id(
             "risc0_zkvm_methods_guest/hello_commit",
