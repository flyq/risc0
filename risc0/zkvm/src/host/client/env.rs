--- conflicted
+++ resolved
@@ -90,11 +90,8 @@
     pub(crate) assumptions: Rc<RefCell<Assumptions>>,
     pub(crate) segment_path: Option<SegmentPath>,
     pub(crate) pprof_out: Option<PathBuf>,
-<<<<<<< HEAD
+    pub(crate) input_digest: Option<Digest>,
     pub(crate) segment_limit_ram_storage: Option<u32>,
-=======
-    pub(crate) input_digest: Option<Digest>,
->>>>>>> 9a90de90
 }
 
 impl<'a> ExecutorEnv<'a> {
